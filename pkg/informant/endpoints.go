package informant

// This file contains the high-level handlers for various HTTP endpoints

import (
	"context"
	"fmt"
	"time"

	"go.uber.org/zap"

	"github.com/neondatabase/autoscaling/pkg/api"
	"github.com/neondatabase/autoscaling/pkg/util"
)

// State is the global state of the informant
type State struct {
	agents     *AgentSet
	dispatcher *Dispatcher
	requests   <-chan struct{}
}

func NewState(logger *zap.Logger) (state State, _ error) {
	logger.Info("Creating new agent-set.")
	agents := NewAgentSet(logger)
	requests := make(chan struct{})
	logger.Info("Creating new dispatcher.")
<<<<<<< HEAD
	disp, err := NewDispatcher(logger, "ws://127.0.0.1:10369", requests)
	if err != nil {
		return state, err
=======
	var disp Dispatcher
	var err error
	for {
		disp, err = NewDispatcher(logger, "ws://127.0.0.1:10369", requests)
		if err != nil {
			// Five * (1000 * ~1000000) = Five * ~1000000000 nanos
			wait := time.Duration(5 * 1000 * (1 << 20))
			logger.Warn("failed to connect to dispatcher, retrying", zap.Error(err), zap.Duration("wait", wait))
			time.Sleep(wait)
		} else {
			break
		}
>>>>>>> 4dc85415
	}

	logger.Info("Spawning goroutine to run dispatcher.")
	// Start the dispatcher
	go disp.run()

	// Listen for upscale notifications
	logger.Info("Spawning goroutine to listen for upscale requests.")
	go func() {
		for {
			<-requests
			agents.RequestUpscale(agents.baseLogger)
		}
	}()

	return State{agents: agents, dispatcher: &disp, requests: requests}, nil
}

// RegisterAgent registers a new or updated autoscaler-agent
//
// Returns: body (if successful), status code, error (if unsuccessful)
func (s *State) RegisterAgent(ctx context.Context, logger *zap.Logger, info *api.AgentDesc) (*api.InformantDesc, int, error) {
	logger = logger.With(agentZapField(info.AgentID, info.ServerAddr))

	protoVersion, status, err := s.agents.RegisterNewAgent(logger, info)
	if err != nil {
		return nil, status, err
	}

	desc := api.InformantDesc{
		ProtoVersion: protoVersion,
		MetricsMethod: api.InformantMetricsMethod{
			Prometheus: &api.MetricsMethodPrometheus{Port: PrometheusPort},
		},
	}

	return &desc, 200, nil
}

// HealthCheck is a dummy endpoint that allows the autoscaler-agent to check that (a) the informant
// is up and running, and (b) the agent is still registered.
//
// Returns: body (if successful), status code, error (if unsuccessful)
func (s *State) HealthCheck(ctx context.Context, logger *zap.Logger, info *api.AgentIdentification) (*api.InformantHealthCheckResp, int, error) {
	agent, ok := s.agents.Get(info.AgentID)
	if !ok {
		return nil, 404, fmt.Errorf("No Agent with ID %s registered", info.AgentID)
	} else if !agent.protoVersion.AllowsHealthCheck() {
		return nil, 400, fmt.Errorf("health checks are not supported in protocol version %v", agent.protoVersion)
	}

	return &api.InformantHealthCheckResp{}, 200, nil
}

// TryDownscale tries to downscale the VM's current resource usage, returning whether the proposed
// amount is ok
//
// Returns: body (if successful), status code and error (if unsuccessful)
func (s *State) TryDownscale(ctx context.Context, logger *zap.Logger, target *api.AgentResourceMessage) (*api.DownscaleResult, int, error) {
	cpu := uint64(target.Data.Cpu.Value())
	mem := uint64(target.Data.Memory.Value())

	logger.Info("Sending try downscale.",
		zap.Uint64("cpu", cpu),
		zap.Uint64("mem", mem),
	)
	currentId := s.agents.CurrentIdStr()
	incomingId := target.Data.Id.AgentID.String()

	// First verify agent's authenticity before doing anything.
	// Note: if the current agent is nil, its id string will be "<nil>", which
	// does not match any valid UUID
	if incomingId != currentId {
		return nil, 400, fmt.Errorf("Agent ID %s is not the active Agent", incomingId)
	}

	tx, rx := util.Oneshot[MonitorResult]()

	s.dispatcher.Call(
		ctx,
		tx,
		Request{
			RequestUpscale: nil,
			NotifyUpscale:  nil,
			TryDownscale: &Resources{
				Cpu: cpu,
				Mem: mem,
			},
		},
	)

	// Wait for result
	res := rx.Recv().Result

	return res.Into(), 200, nil
}

// NotifyUpscale signals that the VM's resource usage has been increased to the new amount
//
// Returns: body (if successful), status code and error (if unsuccessful)
func (s *State) NotifyUpscale(
	ctx context.Context,
	logger *zap.Logger,
	newResources *api.AgentResourceMessage,
) (*struct{}, int, error) {
	// FIXME: we shouldn't just trust what the agent says
	//
	// Because of race conditions like in <https://github.com/neondatabase/autoscaling/issues/23>,
	// it's possible for us to receive a notification on /upscale *before* NeonVM actually adds the
	// memory.
	//
	// So until the race condition described in #23 is fixed, we have to just trust that the agent
	// is telling the truth, *especially because it might not be*.
	cpu := uint64(newResources.Data.Cpu.Value())
	mem := uint64(newResources.Data.Memory.Value())

	logger.Info("Sending NotifyUpscale to monitor",
		zap.Uint64("cpu", cpu),
		zap.Uint64("mem", mem),
	)

	currentId := s.agents.CurrentIdStr()
	incomingId := newResources.Data.Id.AgentID.String()

	// First verify agent's authenticity before doing anything.
	// Note: if the current agent is nil, its id string will be "<nil>", which
	// does not match any valid UUID
	if incomingId != currentId {
		return nil, 400, fmt.Errorf("Agent ID %s is not the active Agent", incomingId)
	}

	s.agents.ReceivedUpscale()

	tx, rx := util.Oneshot[MonitorResult]()
	s.dispatcher.Call(
		ctx,
		tx,
		Request{
			RequestUpscale: nil,
			NotifyUpscale: &Resources{
				Cpu: cpu,
				Mem: mem,
			},
			TryDownscale: nil,
		},
	)

	// Wait for result
	res := rx.Recv().Confirmation

	return &res, 200, nil
}

// UnregisterAgent unregisters the autoscaler-agent given by info, if it is currently registered
//
// If a different autoscaler-agent is currently registered, this method will do nothing.
//
// Returns: body (if successful), status code and error (if unsuccessful)
func (s *State) UnregisterAgent(ctx context.Context, logger *zap.Logger, info *api.AgentDesc) (*api.UnregisterAgent, int, error) {
	agent, ok := s.agents.Get(info.AgentID)
	if !ok {
		return nil, 404, fmt.Errorf("No agent with ID %q", info.AgentID)
	} else if agent.serverAddr != info.ServerAddr {
		// On our side, log the address we're expecting, but don't give that to the client
		logger.Warn(fmt.Sprintf(
			"Agent serverAddr is incorrect, got %q but expected %q",
			info.ServerAddr, agent.serverAddr,
		))
		return nil, 400, fmt.Errorf("Agent serverAddr is incorrect, got %q", info.ServerAddr)
	}

	wasActive := agent.EnsureUnregistered(logger)
	return &api.UnregisterAgent{WasActive: wasActive}, 200, nil
}<|MERGE_RESOLUTION|>--- conflicted
+++ resolved
@@ -25,11 +25,6 @@
 	agents := NewAgentSet(logger)
 	requests := make(chan struct{})
 	logger.Info("Creating new dispatcher.")
-<<<<<<< HEAD
-	disp, err := NewDispatcher(logger, "ws://127.0.0.1:10369", requests)
-	if err != nil {
-		return state, err
-=======
 	var disp Dispatcher
 	var err error
 	for {
@@ -42,7 +37,6 @@
 		} else {
 			break
 		}
->>>>>>> 4dc85415
 	}
 
 	logger.Info("Spawning goroutine to run dispatcher.")
