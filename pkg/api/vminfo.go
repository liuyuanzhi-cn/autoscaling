--- conflicted
+++ resolved
@@ -112,7 +112,6 @@
 		}
 	}
 
-<<<<<<< HEAD
 	getNonNilMilliCPU := func(err *error, ptr *resource.Quantity, name string) (val MilliCPU) {
 		if *err != nil {
 			return
@@ -124,9 +123,6 @@
 		}
 	}
 
-	_, alwaysMigrate := vm.Labels[LabelTestingOnlyAlwaysMigrate]
-=======
->>>>>>> bce3c784
 	scalingEnabled := HasAutoscalingEnabled(vm)
 	alwaysMigrate := HasAlwaysMigrateLabel(vm)
 
@@ -211,15 +207,9 @@
 	return vm.Min() != cmp.Min() || vm.Max() != cmp.Max()
 }
 
-<<<<<<< HEAD
-func (vm *VmInfo) applyBounds(b scalingBounds) {
-	vm.Cpu.Min = MilliCPUFromResourceQuantity(*b.Min.CPU)
-	vm.Cpu.Max = MilliCPUFromResourceQuantity(*b.Max.CPU)
-=======
 func (vm *VmInfo) applyBounds(b ScalingBounds) {
-	vm.Cpu.Min = b.Min.CPU
-	vm.Cpu.Max = b.Max.CPU
->>>>>>> bce3c784
+	vm.Cpu.Min = MilliCPUFromResourceQuantity(b.Min.CPU)
+	vm.Cpu.Max = MilliCPUFromResourceQuantity(b.Max.CPU)
 
 	// FIXME: this will be incorrect if b.{Min,Max}.Mem.Value() is greater than
 	// (2^16-1) * info.Mem.SlotSize.Value().
@@ -237,15 +227,9 @@
 	Max ResourceBounds `json:"max"`
 }
 
-<<<<<<< HEAD
-type resourceBound struct {
-	CPU *resource.Quantity `json:"cpu,omitempty"`
-	Mem *resource.Quantity `json:"mem,omitempty"`
-=======
 type ResourceBounds struct {
-	CPU uint16            `json:"cpu"`
+	CPU resource.Quantity `json:"cpu"`
 	Mem resource.Quantity `json:"mem"`
->>>>>>> bce3c784
 }
 
 // Validate checks that the ScalingBounds are all reasonable values - all fields initialized and
@@ -266,13 +250,8 @@
 		return fmt.Errorf("error at %s%s: %w", path, field, err)
 	}
 
-<<<<<<< HEAD
 	if b.CPU.IsZero() {
-		return ".cpu", errors.New("value cannot be zero")
-=======
-	if b.CPU == 0 {
 		ec.Add(errAt(".cpu", errors.New("must be set to a non-zero value")))
->>>>>>> bce3c784
 	}
 
 	if b.Mem.IsZero() || b.Mem.Value() < 0 {
