--- conflicted
+++ resolved
@@ -90,11 +90,7 @@
 	logger RunnerLogger,
 	kubeClient *kubernetes.Clientset,
 	schedulerName string,
-<<<<<<< HEAD
 ) (schedulerWatch, error) {
-=======
-) (schedulerWatch, *schedulerInfo, error) {
->>>>>>> 87c7e480
 	events := make(chan watchEvent, 0)
 	readyQueue := NewBroker[schedulerInfo]()
 	deleted := NewBroker[schedulerInfo]()
