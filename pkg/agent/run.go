package agent

import (
	"bytes"
	"context"
	"encoding/json"
	"fmt"
	"io"
	"math"
	"net/http"
	"sync/atomic"
	"time"

	"k8s.io/apimachinery/pkg/api/resource"
	metav1 "k8s.io/apimachinery/pkg/apis/meta/v1"
	ktypes "k8s.io/apimachinery/pkg/types"
	"k8s.io/client-go/kubernetes"

	vmclient "github.com/neondatabase/neonvm/client/clientset/versioned"

	"github.com/neondatabase/autoscaling/pkg/api"
	"github.com/neondatabase/autoscaling/pkg/util"
)

type runner struct {
	config     *Config
	vmClient   *vmclient.Clientset
	kubeClient *kubernetes.Clientset

	// These fields are set by Run
	informantServer    *atomic.Pointer[informantServerState]
	newInformantServer util.CondChannelReceiver

	// thisIP is the IP address of this autoscaler-agent's pod
	thisIP string

	// note: only vm.Name and vm.Namespace are expected to be set before calling Spawn or Run. The
	// rest will be determined by an initial request to get information about the VM.
	vm      *api.VmInfo
	podName api.PodName
	podIP   string

	stop           util.SignalReceiver
	deleted        util.SignalReceiver
	schedulerWatch schedulerWatch
}

func (r runner) Spawn(ctx context.Context, status *podStatus) {
	go func() {
		// Gracefully handle panics:
		defer func() {
			if err := recover(); err != nil {
				status.lock.Lock()
				defer status.lock.Unlock() // defer inside defer? sure!

				status.panicked = true
				status.done = true
				status.errored = fmt.Errorf("runner panicked: %v", err)
			}
		}()

		logger := RunnerLogger{prefix: fmt.Sprintf("Runner %v: ", r.podName)}

		migrating, err := r.Run(ctx, logger, r.schedulerWatch)

		status.lock.Lock()
		defer status.lock.Unlock()

		status.done = true
		status.migrating = migrating
		status.errored = err

		if err != nil {
			logger.Errorf("Ended with error: %s", err)
		} else {
			logger.Infof("Ended without error")
		}
	}()
}

// getInitialVMInfo fetches and returns the VmInfo for the VM as described by r.vm.{Name,Namespace}
//
// This method returns (nil, nil) if the VM does not exist, which may occur due to inherently racy
// behavior -- by the time this method is called, the pod's creation event might have been
// superseded by the VM's deletion.
func (r runner) getInitialVMInfo(ctx context.Context) (*api.VmInfo, error) {
	// In order to smoothly handle cases where the VM is missing, we perform a List request instead
	// of a Get, with a FieldSelector that limits the result just to the target VM, if it exists.

	opts := metav1.ListOptions{
		FieldSelector: fmt.Sprintf("metadata.name=%s", r.vm.Name),
	}
	list, err := r.vmClient.NeonvmV1().VirtualMachines(r.vm.Namespace).List(ctx, opts)
	if err != nil {
		return nil, fmt.Errorf("Error listing VM %s:%s: %w", r.vm.Namespace, r.vm.Name, err)
	}

	if len(list.Items) > 1 {
		return nil, fmt.Errorf("List for VM %s:%s returned > 1 item", r.vm.Namespace, r.vm.Name)
	} else if len(list.Items) == 0 {
		return nil, nil
	}

	vmInfo, err := api.ExtractVmInfo(&list.Items[0])
	if err != nil {
		return nil, fmt.Errorf("Error extracting VmInfo from %s:%s: %w", r.vm.Name, r.vm.Namespace, err)
	}

	return vmInfo, nil
}

<<<<<<< HEAD
type RunnerLogger struct {
	prefix string
}

func (l RunnerLogger) Infof(format string, args ...interface{}) {
	klog.InfofDepth(1, l.prefix+format, args...)
}

func (l RunnerLogger) Warningf(format string, args ...interface{}) {
	klog.WarningfDepth(1, l.prefix+format, args...)
}

func (l RunnerLogger) Errorf(format string, args ...interface{}) {
	klog.ErrorfDepth(1, l.prefix+format, args...)
}

func (l RunnerLogger) Fatalf(format string, args ...interface{}) {
	klog.FatalfDepth(1, l.prefix+format, args...)
}

func (r runner) Run(ctx context.Context, logger RunnerLogger, schedulerWatch schedulerWatch) (migrating bool, _ error) {
=======
func (r runner) Run(ctx context.Context, logger RunnerLogger) (migrating bool, _ error) {
>>>>>>> 87c7e480
	ctx, cancelCtx := context.WithCancel(ctx)
	defer cancelCtx() // Make sure that background tasks are cleaned up.

	schedulerWatchDeleted := schedulerWatch.Deleted.Subscribe(ctx)
	defer schedulerWatch.Deleted.Unsubscribe(ctx, schedulerWatchDeleted)
	schedulerWatchReadyQueue := schedulerWatch.ReadyQueue.Subscribe(ctx)
	defer schedulerWatch.ReadyQueue.Unsubscribe(ctx, schedulerWatchReadyQueue)

	initVmInfo, err := r.getInitialVMInfo(ctx)
	if err != nil {
		return false, err
	} else if initVmInfo == nil {
		logger.Warningf(
			"Could not find VM %s:%s, maybe it was already deleted?",
			r.vm.Namespace, r.vm.Name,
		)
		return false, nil
	}

	r.vm = initVmInfo
	initVmInfo = nil // clear to allow GC.

	// Signalling channel used by the informant server & metrics loop
	switchSuspendResume := make(chan struct{})
	// Signalling sync.Cond-like channel used by informant server & some runner methods
	notifyNewInformantServer, waitNewInformantServer := util.NewCondChannelPair()
	r.newInformantServer = waitNewInformantServer
	r.informantServer = &atomic.Pointer[informantServerState]{}

	informantServerPanicked := make(chan struct{}, 1)
	newMetricsPort := make(chan uint16)
	metricsPort, err := r.runInformantServerLoop(
		ctx, logger, informantServerPanicked, newMetricsPort, notifyNewInformantServer, switchSuspendResume,
	)
	if err != nil {
		return false, fmt.Errorf("Error starting informant server loop: %w", err)
	}

	metrics := make(chan api.Metrics)
	metricsPanicked := make(chan struct{}, 1)
	go r.getMetricsLoop(
		ctx, logger, r.config, metrics, metricsPanicked, metricsPort, newMetricsPort, switchSuspendResume,
	)

	var computeUnit *api.Resources
	logger.Infof("Starting scheduler watcher and getting initial scheduler")
<<<<<<< HEAD
	scheduler := schedulerWatch.current
	if !schedulerWatch.hasScheduler {
=======
	schedulerWatch, scheduler, err := watchSchedulerUpdates(ctx, logger, r.kubeClient, r.config.Scheduler.SchedulerName)
	if err != nil {
		return false, fmt.Errorf("Error starting scheduler watcher: %w", err)
	} else if scheduler == nil {
>>>>>>> 87c7e480
		logger.Infof("No initial scheduler found, waiting for one to become ready")
		goto noSchedulerLoop
	}
	logger.Infof("Starting main loop. vCPU = %+v, memSlots = %+v", r.vm.Cpu, r.vm.Mem)

restartConnection:
	schedulerWatch.ExpectingDeleted()

	for {
		select {
		// Simply exit if we're done
		case <-r.stop.Recv():
			logger.Infof("Ending runner loop, received stop signal")
			return false, nil
		// and also exit if the pod was deleted
		case <-r.deleted.Recv():
			logger.Infof("Ending runner loop for VM, pod was deleted")
			return false, nil
		case <-informantServerPanicked:
			return false, fmt.Errorf("Informant server panicked")
		case <-metricsPanicked:
			return false, fmt.Errorf("Metrics loop panicked")
		case info := <-schedulerWatchDeleted:
			if info.uid != scheduler.uid {
				logger.Infof(
					"Received info that scheduler candidate pod %v was deleted, but we aren't using it (it's UID = %v, ours = %v)",
					info.podName, info.uid, scheduler.uid,
				)
				continue
			}
			logger.Warningf(
				"Received info that scheduler pod %v (UID = %v) was deleted, ending further communication",
				info.podName, info.uid,
			)
			goto noSchedulerLoop
		case m := <-metrics:
			// If we haven't yet sent the scheduler any metrics, we need to send an initial message
			// to be informed of compute unit size
			if computeUnit == nil {
				req := api.AgentRequest{
					Pod: r.podName,
					Resources: api.Resources{
						VCPU: r.vm.Cpu.Use,
						Mem:  r.vm.Mem.Use,
					},
					Metrics: m,
				}
				resp, err := r.sendRequestToPlugin(logger, scheduler, r.config, &req)
				if err != nil {
					logger.Errorf("Error from initial plugin message %s", err)
					goto badScheduler // assume something's permanently wrong with the scheduler
				} else if err := resp.ComputeUnit.ValidateNonZero(); err != nil {
					logger.Errorf(
						"Initial plugin response gave bad compute unit %+v: %v",
						resp.ComputeUnit, err,
					)
					goto badScheduler
				}

				computeUnit = &resp.ComputeUnit

				if resp.Permit.VCPU != r.vm.Cpu.Use || resp.Permit.Mem != r.vm.Mem.Use {
					logger.Errorf("Initial plugin response gave bad permit %+v", resp.Permit)
					goto badScheduler
				}

				if resp.Migrate != nil {
					logger.Infof("Scheduler responded to initial message with migration, exiting without further changes.")
					return true, nil
				}
			}

			// Determine the minimum number of compute units to fit the current vCPU and memory,
			// then use that for "inertia" when considering scaling. We don't want to naively
			// decrease if one resource is only somewhat underutilized compared to the other.
			minComputeUnits := r.minComputeUnits(*computeUnit)
			inertiaCpu := minComputeUnits * computeUnit.VCPU

			newRes := api.Resources{VCPU: r.newGoalCPUCount(m, inertiaCpu)}
			newRes.Mem = memSlotsForCpu(logger, *computeUnit, newRes.VCPU)

			changedVCPU := newRes.VCPU != r.vm.Cpu.Use
			changedMem := newRes.Mem != r.vm.Mem.Use

			// Log the current goal
			{
				descriptor := func(changed bool) string {
					if changed {
						return "new"
					} else {
						return "unchanged"
					}
				}

				logger.Infof(
					"Goal vCPU = %d (%s), Goal mem slots = %d (%s)",
					newRes.VCPU, descriptor(changedVCPU), newRes.Mem, descriptor(changedMem),
				)
			}

			// If either new goal amount is less than the current, decrease immediately. However, we
			// need to be careful not make changes for any resource that is *not* decreasing.
			doChangesBeforeRequest := false
			immediateChanges := api.Resources{
				VCPU: r.vm.Cpu.Use,
				Mem:  r.vm.Mem.Use,
			}

			if newRes.VCPU < r.vm.Cpu.Use {
				logger.Infof(
					"Goal vCPU %d < Current vCPU %d, decrease immediately",
					newRes.VCPU, r.vm.Cpu.Use,
				)
				immediateChanges.VCPU = newRes.VCPU
				doChangesBeforeRequest = true
			}
			if newRes.Mem < r.vm.Mem.Use {
				logger.Infof(
					"Goal mem slots %d < Current mem slots %d, decrease immediately",
					newRes.Mem, r.vm.Mem.Use,
				)
				immediateChanges.Mem = newRes.Mem
				doChangesBeforeRequest = true
			}

			if doChangesBeforeRequest {
				logger.Infof("Requesting downscale from informant")
				result, err := r.requestInformantDownscale(ctx, logger, immediateChanges)
				if err != nil {
					return false, fmt.Errorf("Error requesting downscale from informant: %w", err)
				}

				if !result.Ok {
					logger.Infof("Informant denied downscale with status %q", result.Status)
					// Bump newRes fields back up to a minimum of r.vm.{Cpu,Mem}.Use so that we
					// aren't downscaling.
					newRes.VCPU = util.Max(newRes.VCPU, r.vm.Cpu.Use)
					newRes.Mem = util.Max(newRes.Mem, r.vm.Mem.Use)
				} else {
					logger.Infof("Informant approved downscale with status %q", result.Status)
					if err := r.setResources(ctx, r.config, immediateChanges); err != nil {
						// FIXME: maybe we should retry on failure?
						return false, fmt.Errorf("Error while setting VM resources: %w", err)
					}
					r.vm.Cpu.Use = newRes.VCPU
					r.vm.Mem.Use = newRes.Mem
				}
			}

			// With pre-request changes out of the way, let's send our request.
			req := api.AgentRequest{
				Pod:       r.podName,
				Resources: newRes,
				Metrics:   m,
			}
			resp, err := r.sendRequestToPlugin(logger, scheduler, r.config, &req)
			if err != nil {
				logger.Errorf("Error from resource request: %s", err)
				goto badScheduler // assume something's permanently wrong with the scheduler
			} else if err = resp.ComputeUnit.ValidateNonZero(); err != nil {
				logger.Errorf("Plugin gave bad compute unit %+v: %v", resp.ComputeUnit, err)
				goto badScheduler
			}

			computeUnit = &resp.ComputeUnit

			if resp.Migrate != nil {
				logger.Infof("Scheduler responded with migration, exiting without further changes.")
				return true, nil
			}

			if !changedVCPU && !changedMem {
				continue
			}

			// We made our request. Now we handle any remaining increases.
			doChangesAfterRequest := false
			schedulerGaveBadPermit := false

			discontinueMsg := "Discontinuing further contact after updating resources"

			if resp.Permit.VCPU != r.vm.Cpu.Use {
				if resp.Permit.VCPU < r.vm.Cpu.Use {
					// We shouldn't reach this, because req.VCPUs < r.vm.Cpu.Use is already handled
					// above, after which r.vm.Cpu.Use == req.VCPUs, so that would mean that the
					// permit caused a decrease beyond what we're expecting.
					logger.Errorf("Scheduler gave bad permit less than current vCPU. %s", discontinueMsg)
					schedulerGaveBadPermit = true
				} else if resp.Permit.VCPU > req.Resources.VCPU {
					// Permits given by the scheduler should never be greater than what's requested,
					// and doing so indicates that something went very wrong.
					logger.Errorf("Scheduler gave bad permit greater than requested vCPU. %s", discontinueMsg)
					schedulerGaveBadPermit = true
				}

				maybeLessThanDesired := ""
				if resp.Permit.VCPU < newRes.VCPU {
					maybeLessThanDesired = " (less than desired)"
				}
				logger.Infof("Setting vCPU = %d%s", resp.Permit.VCPU, maybeLessThanDesired)
				newRes.VCPU = resp.Permit.VCPU
				doChangesAfterRequest = true

			} else /* resp.Permit.VCPU == r.vm.Cpu.Use */ {
				if r.vm.Cpu.Use == newRes.VCPU {
					// We actually already set the CPU for this (see above), the returned permit
					// just confirmed that
					if changedVCPU {
						logger.Infof("Scheduler confirmed decrease to %d vCPU", newRes.VCPU)
					}
				} else /* resp.Permit.VCPU == r.vm.Cpu.Use && resp.Permit.VCPU != newRes.VCPU */ {
					// We wanted to increase vCPUs, but the scheduler didn't allow it.
					logger.Infof("Scheduler denied increase to %d vCPU, staying at %d", newRes.VCPU, r.vm.Cpu.Use)
				}
			}

			// Comments for memory are omitted; it's essentially the same as CPU handling
			if resp.Permit.Mem != r.vm.Mem.Use {
				if resp.Permit.Mem < r.vm.Mem.Use {
					logger.Errorf("Scheduler gave bad permit less than current memory slots. %s", discontinueMsg)
					schedulerGaveBadPermit = true
				} else if resp.Permit.Mem > req.Resources.Mem {
					logger.Errorf("Scheduler gave bad permit greater than requested memory slots. %s", discontinueMsg)
					schedulerGaveBadPermit = true
				}

				maybeLessThanDesired := ""
				if resp.Permit.Mem < newRes.Mem {
					maybeLessThanDesired = " (less than desired)"
				}
				logger.Infof("Setting memory slots = %d%s", resp.Permit.Mem, maybeLessThanDesired)
				newRes.Mem = resp.Permit.Mem
				doChangesAfterRequest = true
			} else /* resp.Permit.Mem == r.vm.Mem.Use */ {
				if r.vm.Mem.Use == newRes.Mem {
					if changedMem {
						logger.Infof("Scheduler confirmed decrease to %d memory slots", newRes.Mem)
					}
				} else {
					logger.Infof(
						"Scheduler denied increase to %d memory slots, staying at %d",
						newRes.Mem, r.vm.Mem.Use,
					)
				}
			}

			if doChangesAfterRequest {
				logger.Infof("Notifying informant of upscale")
				if err := r.notifyInformantUpscale(ctx, logger, newRes); err != nil {
					// FIXME: maybe we should retry on failure?
					return false, fmt.Errorf("Error notifying informant of upscale: %w", err)
				}

				if err := r.setResources(ctx, r.config, newRes); err != nil {
					// FIXME: maybe we should retry on failure?
					return false, fmt.Errorf("Error while setting vCPU count: %w", err)
				}

				r.vm.Cpu.Use = newRes.VCPU
				r.vm.Mem.Use = newRes.Mem

				if schedulerGaveBadPermit {
					goto badScheduler
				}
			}
		}
	}

badScheduler:
	// Error-state handling: something went wrong, so we won't allow any more CPU changes. Our logic
	// up to now means our current state is fine (even if it's not the minimum)
	logger.Warningf("Stopping all future requests to scheduler %v because of bad request", scheduler.podName)
noSchedulerLoop:
	// We know the scheduler (if it is behaving correctly) won't over-commit resources into our
	// current resource usage, so we're safe to use *up to* maxFuture
	maxFuture := api.Resources{VCPU: r.vm.Cpu.Use, Mem: r.vm.Mem.Use}

	logger.Infof("Future resource limits set at current = %+v", maxFuture)

	schedulerWatch.ExpectingReady()

	for {
		select {
		case <-r.stop.Recv():
			logger.Infof("Ending runner loop, received stop signal")
			return false, nil
		case <-r.deleted.Recv():
			logger.Infof("Ending runner loop, pod was deleted")
			return false, nil
<<<<<<< HEAD
		case info := <-schedulerWatchReadyQueue:
=======
		case <-informantServerPanicked:
			return false, fmt.Errorf("Informant server panicked")
		case <-metricsPanicked:
			return false, fmt.Errorf("Metrics loop panicked")
		case info := <-schedulerWatch.ReadyQueue:
>>>>>>> 87c7e480
			logger.Infof("Retrying with new ready scheduler pod %v with IP %v...", info.podName, info.ip)
			computeUnit = nil
			scheduler = &info
			goto restartConnection
		case m := <-metrics:
			// We aren't allowed to communicate with the scheduling plugin, so we're upper-bounded
			// by maxFutureVCPU, which was determined by our state at the time the scheduler failed.
			newCpuCount := r.newGoalCPUCount(m, r.vm.Cpu.Use)

			// Bound by our artificial maximum
			if newCpuCount > maxFuture.VCPU {
				logger.Infof(
					"Want to scale to %d vCPUs, but capped at %d vCPUs because we have no scheduler",
					newCpuCount, maxFuture.VCPU,
				)
				newCpuCount = maxFuture.VCPU
			}
			// Because we're not communicating with the scheduler, we can change the CPU
			// immediately. We know this value is ok because it's bounded by maxFutureVCPU.
			if newCpuCount != r.vm.Cpu.Use {
				// But first, figure out our memory usage.
				var newMemSlotsCount uint16
				if computeUnit != nil {
					newMemSlotsCount = memSlotsForCpu(logger, *computeUnit, newCpuCount)

					// It's possible for our desired memory slots to be greater than our future
					// maximum, in cases where our resources weren't aligned to a compute unit when
					// we abandoned the scheduler.
					if newMemSlotsCount > maxFuture.Mem {
						logger.Infof(
							"Want to scale to %d mem slots (to match %d vCPU) but capped at %d mem slots because we have no scheduler",
							newMemSlotsCount, newCpuCount, maxFuture.Mem,
						)
						newMemSlotsCount = maxFuture.Mem
					}
				} else {
					newMemSlotsCount = r.vm.Mem.Use
					logger.Warningf("Cannot determine new memory slots count because we never received a computeUnit from scheduler")
				}

				resources := api.Resources{VCPU: newCpuCount, Mem: newMemSlotsCount}

				hasDecrease := resources.VCPU < r.vm.Cpu.Use || resources.Mem < r.vm.Mem.Use
				hasIncrease := resources.VCPU > r.vm.Cpu.Use || resources.Mem > r.vm.Mem.Use

				if hasDecrease {
					decreaseHalf := api.Resources{
						VCPU: util.Min(resources.VCPU, r.vm.Cpu.Use),
						Mem:  util.Min(resources.Mem, r.vm.Mem.Use),
					}
					logger.Infof("Requesting downscale from informant")
					result, err := r.requestInformantDownscale(ctx, logger, decreaseHalf)
					if err != nil {
						// FIXME: maybe we should retry on failure?
						return false, fmt.Errorf("Error requesting downscale from informant: %w", err)
					} else if !result.Ok {
						logger.Infof("Informant denied downscale with status %q", result.Status)
						if !hasIncrease {
							// Nothing left to do
							continue
						}

						resources.VCPU = util.Max(resources.VCPU, r.vm.Cpu.Use)
						resources.Mem = util.Max(resources.Mem, r.vm.Mem.Use)
					} else {
						logger.Infof("Informant approved downscale with status %q", result.Status)
					}
				}

				logger.Infof("Setting vCPU = %d, memSlots = %d", resources.VCPU, resources.Mem)
				if err := r.setResources(ctx, r.config, resources); err != nil {
					// FIXME: maybe we should retry on failure?
					return false, fmt.Errorf("Error while setting resources: %w", err)
				}
				r.vm.Cpu.Use = newCpuCount

				if hasIncrease {
					logger.Infof("Notifying informant of upscale")
					if err := r.notifyInformantUpscale(ctx, logger, resources); err != nil {
						// FIXME: maybe we should retry on failure?
						return false, fmt.Errorf("Error notifying informant of upscale: %w", err)
					}
				}
			}
		}
	}
}

// minComputeUnits returns the minimum number of compute units it would take to fit the current
// resource allocations
func (r *runner) minComputeUnits(computeUnit api.Resources) uint16 {
	// (x + M-1) / M is equivalent to ceil(x/M), as long as M != 0, which is guaranteed for
	// compute units.
	cpuUnits := (r.vm.Cpu.Use + computeUnit.VCPU - 1) / computeUnit.VCPU
	memUnits := (r.vm.Mem.Use + computeUnit.Mem - 1) / computeUnit.Mem
	if cpuUnits < memUnits {
		return cpuUnits
	} else {
		return memUnits
	}
}

// Calculates a new target CPU count, bounded ONLY by the minimum and maximum vCPUs
//
// It is the caller's responsibility to make sure that they don't over-commit beyond what the
// scheduler plugin has permitted.
func (r *runner) newGoalCPUCount(metrics api.Metrics, currentCpu uint16) uint16 {
	goal := currentCpu
	if metrics.LoadAverage1Min > 0.9*float32(r.vm.Cpu.Use) {
		goal *= 2
	} else if metrics.LoadAverage1Min < 0.4*float32(r.vm.Cpu.Use) {
		goal /= 2
	}

	// bound goal by min and max
	if goal < r.vm.Cpu.Min {
		goal = r.vm.Cpu.Min
	} else if goal > r.vm.Cpu.Max {
		goal = r.vm.Cpu.Max
	}

	return goal
}

func roundCpuToComputeUnit(computeUnit api.Resources, cpu uint16) uint16 {
	// TODO: currently we always round up. We can do better, with a little context from which way
	// we're changing the CPU.
	if cpu%computeUnit.VCPU != 0 {
		cpu += computeUnit.VCPU - cpu%computeUnit.VCPU
	}

	return cpu
}

func memSlotsForCpu(logger RunnerLogger, computeUnit api.Resources, cpu uint16) uint16 {
	if cpu%computeUnit.VCPU != 0 {
		logger.Warningf(
			"vCPU %d is not a multiple of the compute unit's CPU (%d), using approximate ratio for memory",
			cpu, computeUnit.VCPU,
		)

		ratio := float64(computeUnit.Mem) / float64(computeUnit.VCPU)
		mem := uint16(math.Round(ratio * float64(cpu)))
		return mem
	}

	units := cpu / computeUnit.VCPU
	mem := units * computeUnit.Mem
	return mem
}

func (r *runner) convertResourcesToRaw(res api.Resources) api.RawResources {
	return api.RawResources{
		Cpu:    resource.NewQuantity(int64(res.VCPU), resource.DecimalSI),
		Memory: resource.NewQuantity(int64(res.Mem)*r.vm.Mem.SlotSize.Value(), resource.BinarySI),
	}
}

func (r *runner) requestInformantDownscale(
	ctx context.Context, logger RunnerLogger, amount api.Resources,
) (*api.DownscaleResult, error) {
	rawAmount := r.convertResourcesToRaw(amount)

	requestBody, err := json.Marshal(&rawAmount)
	if err != nil {
		panic(fmt.Sprintf("Error marshalling RawResources: %s", err))
	}

	requestTimeout := time.Second * time.Duration(r.config.Informant.DownscaleTimeoutSeconds)
	ctx, cancel := context.WithTimeout(ctx, requestTimeout)
	defer cancel()

	url := fmt.Sprintf("http://%s:%d/downscale", r.podIP, r.config.Informant.ServerPort)
	req, err := http.NewRequestWithContext(ctx, http.MethodPut, url, bytes.NewReader(requestBody))
	if err != nil {
		return nil, fmt.Errorf("Error creating HTTP request: %w", err)
	}

	client := http.Client{}
	resp, err := client.Do(req)
	if err != nil {
		return nil, fmt.Errorf("Error sending request: %w", err)
	}
	defer resp.Body.Close()

	respBody, err := io.ReadAll(resp.Body)
	if err != nil {
		return nil, fmt.Errorf("Error reading response body: %w", err)
	}

	if resp.StatusCode != http.StatusOK {
		return nil, fmt.Errorf("Unsuccessful informant status %d: %s", resp.StatusCode, string(respBody))
	}

	// Response body type for this endpoint is a bool
	var result api.DownscaleResult
	if err := json.Unmarshal(respBody, &result); err != nil {
		return nil, fmt.Errorf("Error unmarshalling repsonse body: %w", err)
	}

	return &result, nil
}

func (r *runner) notifyInformantUpscale(
	ctx context.Context, logger RunnerLogger, amount api.Resources,
) error {
	rawAmount := r.convertResourcesToRaw(amount)

	requestBody, err := json.Marshal(&rawAmount)
	if err != nil {
		panic(fmt.Sprintf("Error marshalling RawResources: %s", err))
	}

	requestTimeout := time.Second * time.Duration(r.config.Informant.RequestTimeoutSeconds)
	ctx, cancel := context.WithTimeout(ctx, requestTimeout)
	defer cancel()

	url := fmt.Sprintf("http://%s:%d/upscale", r.podIP, r.config.Informant.ServerPort)
	req, err := http.NewRequestWithContext(ctx, http.MethodPut, url, bytes.NewReader(requestBody))
	if err != nil {
		return fmt.Errorf("Error creating HTTP request: %w", err)
	}

	client := http.Client{}
	resp, err := client.Do(req)
	if err != nil {
		return fmt.Errorf("Error sending request: %w", err)
	}
	defer resp.Body.Close()

	respBody, err := io.ReadAll(resp.Body)
	if err != nil {
		return fmt.Errorf("Error reading response body: %w", err)
	}

	if resp.StatusCode != http.StatusOK {
		return fmt.Errorf("Unsuccessful informant status %d: %s", resp.StatusCode, string(respBody))
	}

	// note: response body type is expected to be struct{}
	if err := json.Unmarshal(respBody, &struct{}{}); err != nil {
		return fmt.Errorf("Error unmarshalling response body: %w", err)
	}

	return nil
}

// note: we actually use the context here; we have a deferred cancel on it in Run
func (r *runner) getMetricsLoop(
	ctx context.Context,
	logger RunnerLogger,
	config *Config,
	metrics chan<- api.Metrics,
	panicked chan<- struct{},
	metricsPort uint16,
	newPort <-chan uint16,
	switchSuspendResume <-chan struct{},
) {
	client := http.Client{
		CheckRedirect: func(req *http.Request, via []*http.Request) error {
			err := fmt.Errorf("Unexpected redirect while getting metrics")
			logger.Warningf("%s", err)
			return err
		},
		Timeout: time.Second * time.Duration(config.Metrics.RequestTimeoutSeconds),
	}

	metricsURL := fmt.Sprintf("http://%s:%d/metrics", r.podIP, metricsPort)
	req, err := http.NewRequestWithContext(ctx, http.MethodGet, metricsURL, bytes.NewReader([]byte{}))
	if err != nil {
		panic(fmt.Sprintf("Error creating metrics URL: %s", err))
	}

	logger.Infof("Metrics loop waiting for initial Resume from VM informant")

	// Make sure that any exit from this loop will have some record of it
	defer logger.Infof("Ending metrics loop for VM %s:%s", r.vm.Namespace, r.vm.Name)

	select {
	case <-ctx.Done():
		return
	case <-switchSuspendResume:
		logger.Infof("Starting metrics loop. Timeout = %s", client.Timeout)
	}

	// Helper to track whether we've gotten any responses yet. If we have, failed requests are
	// treated more seriously
	gotAtLeastOne := false

	for {
		// Wrap the loop body in a function so that we can defer inside it
		func() {
			resp, err := client.Do(req)
			if err != nil {
				err = fmt.Errorf("Error getting metrics: %w", err)
				if !gotAtLeastOne || ctx.Err() != nil {
					logger.Warningf("%s", err)
				} else {
					logger.Errorf("%s", err)
				}
				return
			}
			defer resp.Body.Close()

			gotAtLeastOne = true
			body, err := io.ReadAll(resp.Body)
			if err != nil {
				logger.Errorf("Error while reading metrics response: %s", err)
				return
			}

			m, err := api.ReadMetrics(body, r.config.Metrics.LoadMetricPrefix)
			if err != nil {
				logger.Errorf("Error reading metrics from node_exporter output: %s", err)
				return
			}

			logger.Infof("Processed metrics from VM: %+v", m)
			metrics <- m
		}()

		select {
		case <-time.NewTimer(time.Second * time.Duration(config.Metrics.SecondsBetweenRequests)).C:
			// Continue to the next request
		case <-ctx.Done():
			// end the metrics loop
			return
		case <-switchSuspendResume:
			logger.Infof("Metrics loop suspended by informant server")

			select {
			case <-switchSuspendResume:
				logger.Infof("Metrics loop resumed by informant server")
				// continue on to the next loop
			case <-ctx.Done():
				return
			}
		}
	}
}

func (r *runner) sendRequestToPlugin(
	logger RunnerLogger, sched *schedulerInfo, config *Config, req *api.AgentRequest,
) (*api.PluginResponse, error) {
	client := http.Client{
		CheckRedirect: func(req *http.Request, via []*http.Request) error {
			err := fmt.Errorf("Unexpected redirect while sending message to plugin")
			logger.Warningf("%s", err)
			return err
		},
		Timeout: time.Second * time.Duration(config.Scheduler.RequestTimeoutSeconds),
	}

	requestBody, err := json.Marshal(req)
	if err != nil {
		logger.Fatalf("Error encoding scheduer request into JSON: %s", err)
	}

	logger.Infof("Sending AgentRequest: %+v", req)

	url := fmt.Sprintf("http://%s:%d/", sched.ip, config.Scheduler.RequestPort)
	resp, err := client.Post(url, "application/json", bytes.NewReader(requestBody))
	if err != nil {
		return nil, fmt.Errorf("Error sending scheduler request: %w", err)
	}
	defer resp.Body.Close()

	body, err := io.ReadAll(resp.Body)
	if err != nil {
		return nil, fmt.Errorf("Error reading body for response: %w", err)
	}

	if resp.StatusCode != 200 {
		return nil, fmt.Errorf("Received response status %d body %q", resp.StatusCode, string(body))
	}

	var respMsg api.PluginResponse
	if err := json.Unmarshal(body, &respMsg); err != nil {
		return nil, fmt.Errorf("Bad JSON response: %w", err)
	}

	logger.Infof("Received PluginResponse: %+v", respMsg)
	return &respMsg, nil
}

func (r *runner) setResources(ctx context.Context, config *Config, resources api.Resources) error {
	patches := []util.JSONPatch{{
		Op:    util.PatchReplace,
		Path:  "/spec/guest/cpus/use",
		Value: resources.VCPU,
	}, {
		Op:    util.PatchReplace,
		Path:  "/spec/guest/memorySlots/use",
		Value: resources.Mem,
	}}
	patchPayload, err := json.Marshal(patches)
	if err != nil {
		return fmt.Errorf("Error marshalling JSON patch: %w", err)
	}

	timeout := time.Second * time.Duration(config.Scaling.RequestTimeoutSeconds)
	requestCtx, cancel := context.WithTimeout(ctx, timeout)
	defer cancel()

	_, err = r.vmClient.NeonvmV1().VirtualMachines(r.vm.Namespace).
		Patch(requestCtx, r.vm.Name, ktypes.JSONPatchType, patchPayload, metav1.PatchOptions{})

	if err != nil {
		return fmt.Errorf("Error making VM patch request: %w", err)
	}

	return nil
}<|MERGE_RESOLUTION|>--- conflicted
+++ resolved
@@ -108,32 +108,7 @@
 
 	return vmInfo, nil
 }
-
-<<<<<<< HEAD
-type RunnerLogger struct {
-	prefix string
-}
-
-func (l RunnerLogger) Infof(format string, args ...interface{}) {
-	klog.InfofDepth(1, l.prefix+format, args...)
-}
-
-func (l RunnerLogger) Warningf(format string, args ...interface{}) {
-	klog.WarningfDepth(1, l.prefix+format, args...)
-}
-
-func (l RunnerLogger) Errorf(format string, args ...interface{}) {
-	klog.ErrorfDepth(1, l.prefix+format, args...)
-}
-
-func (l RunnerLogger) Fatalf(format string, args ...interface{}) {
-	klog.FatalfDepth(1, l.prefix+format, args...)
-}
-
 func (r runner) Run(ctx context.Context, logger RunnerLogger, schedulerWatch schedulerWatch) (migrating bool, _ error) {
-=======
-func (r runner) Run(ctx context.Context, logger RunnerLogger) (migrating bool, _ error) {
->>>>>>> 87c7e480
 	ctx, cancelCtx := context.WithCancel(ctx)
 	defer cancelCtx() // Make sure that background tasks are cleaned up.
 
@@ -180,15 +155,8 @@
 
 	var computeUnit *api.Resources
 	logger.Infof("Starting scheduler watcher and getting initial scheduler")
-<<<<<<< HEAD
 	scheduler := schedulerWatch.current
 	if !schedulerWatch.hasScheduler {
-=======
-	schedulerWatch, scheduler, err := watchSchedulerUpdates(ctx, logger, r.kubeClient, r.config.Scheduler.SchedulerName)
-	if err != nil {
-		return false, fmt.Errorf("Error starting scheduler watcher: %w", err)
-	} else if scheduler == nil {
->>>>>>> 87c7e480
 		logger.Infof("No initial scheduler found, waiting for one to become ready")
 		goto noSchedulerLoop
 	}
@@ -478,15 +446,11 @@
 		case <-r.deleted.Recv():
 			logger.Infof("Ending runner loop, pod was deleted")
 			return false, nil
-<<<<<<< HEAD
-		case info := <-schedulerWatchReadyQueue:
-=======
 		case <-informantServerPanicked:
 			return false, fmt.Errorf("Informant server panicked")
 		case <-metricsPanicked:
 			return false, fmt.Errorf("Metrics loop panicked")
-		case info := <-schedulerWatch.ReadyQueue:
->>>>>>> 87c7e480
+		case info := <-schedulerWatchReadyQueue:
 			logger.Infof("Retrying with new ready scheduler pod %v with IP %v...", info.podName, info.ip)
 			computeUnit = nil
 			scheduler = &info
