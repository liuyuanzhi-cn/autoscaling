/*
Copyright 2022.

Licensed under the Apache License, Version 2.0 (the "License");
you may not use this file except in compliance with the License.
You may obtain a copy of the License at

    http://www.apache.org/licenses/LICENSE-2.0

Unless required by applicable law or agreed to in writing, software
distributed under the License is distributed on an "AS IS" BASIS,
WITHOUT WARRANTIES OR CONDITIONS OF ANY KIND, either express or implied.
See the License for the specific language governing permissions and
limitations under the License.
*/

package v1

import (
	"errors"
	"fmt"
	"reflect"

	"k8s.io/apimachinery/pkg/runtime"
	ctrl "sigs.k8s.io/controller-runtime"
	logf "sigs.k8s.io/controller-runtime/pkg/log"
	"sigs.k8s.io/controller-runtime/pkg/webhook"
)

// log is for logging in this package.
var virtualmachinelog = logf.Log.WithName("virtualmachine-resource")

func (r *VirtualMachine) SetupWebhookWithManager(mgr ctrl.Manager) error {
	return ctrl.NewWebhookManagedBy(mgr).
		For(r).
		Complete()
}

//+kubebuilder:webhook:path=/mutate-vm-neon-tech-v1-virtualmachine,mutating=true,failurePolicy=fail,sideEffects=None,groups=vm.neon.tech,resources=virtualmachines,verbs=create;update,versions=v1,name=mvirtualmachine.kb.io,admissionReviewVersions=v1

var _ webhook.Defaulter = &VirtualMachine{}

// Default implements webhook.Defaulter so a webhook will be registered for the type
func (r *VirtualMachine) Default() {
	virtualmachinelog.Info("default", "name", r.Name)

	// TODO(user): fill in your defaulting logic.
}

// TODO(user): change verbs to "verbs=create;update;delete" if you want to enable deletion validation.
//+kubebuilder:webhook:path=/validate-vm-neon-tech-v1-virtualmachine,mutating=false,failurePolicy=fail,sideEffects=None,groups=vm.neon.tech,resources=virtualmachines,verbs=create;update,versions=v1,name=vvirtualmachine.kb.io,admissionReviewVersions=v1

var _ webhook.Validator = &VirtualMachine{}

// ValidateCreate implements webhook.Validator so a webhook will be registered for the type
func (r *VirtualMachine) ValidateCreate() error {
	virtualmachinelog.Info("validate create", "name", r.Name)

	// validate .spec.guest.cpus.use and .spec.guest.cpus.max
	if r.Spec.Guest.CPUs.Use != nil {
		if r.Spec.Guest.CPUs.Max == nil {
			return errors.New(".spec.guest.cpus.max must be defined if .spec.guest.cpus.use specified")
		}
		if *r.Spec.Guest.CPUs.Use < *r.Spec.Guest.CPUs.Min {
			return fmt.Errorf(".spec.guest.cpus.use (%d) should be greater than or equal to the .spec.guest.cpus.min (%d)",
				*r.Spec.Guest.CPUs.Use,
				*r.Spec.Guest.CPUs.Min)
		}
		if *r.Spec.Guest.CPUs.Use > *r.Spec.Guest.CPUs.Max {
			return fmt.Errorf(".spec.guest.cpus.use (%d) should be less than or equal to the .spec.guest.cpus.max (%d)",
				*r.Spec.Guest.CPUs.Use,
				*r.Spec.Guest.CPUs.Max)
		}
	}

	// validate .spec.guest.memorySlots.use and .spec.guest.memorySlots.max
	if r.Spec.Guest.MemorySlots.Use != nil {
		if r.Spec.Guest.MemorySlots.Max == nil {
			return errors.New(".spec.guest.memorySlots.max must be defined if .spec.guest.memorySlots.use specified")
		}
		if *r.Spec.Guest.MemorySlots.Use < *r.Spec.Guest.MemorySlots.Min {
			return fmt.Errorf(".spec.guest.memorySlots.use (%d) should be greater than or equal to the .spec.guest.memorySlots.min (%d)",
				*r.Spec.Guest.MemorySlots.Use,
				*r.Spec.Guest.MemorySlots.Min)
		}
		if *r.Spec.Guest.MemorySlots.Use > *r.Spec.Guest.MemorySlots.Max {
			return fmt.Errorf(".spec.guest.memorySlots.use (%d) should be less than or equal to the .spec.guest.memorySlots.max (%d)",
				*r.Spec.Guest.MemorySlots.Use,
				*r.Spec.Guest.MemorySlots.Max)
		}
	}

	// validate .spec.disk names
	for _, disk := range r.Spec.Disks {
		virtualmachinelog.Info("validate disk", "name", disk.Name)
		if disk.Name == "virtualmachineimages" {
			return errors.New("'virtualmachineimages' is reserved name for .spec.disks[].name")
		}
		if disk.Name == "vmroot" {
			return errors.New("'vmroot' is reserved name for .spec.disks[].name")
		}
		if disk.Name == "vmruntime" {
			return errors.New("'vmruntime' is reserved name for .spec.disks[].name")
		}
		if len(disk.Name) > 32 {
			return fmt.Errorf("disk name '%s' too long, should be less than or equal to 32", disk.Name)
		}
	}

	// validate .spec.guest.ports[].name
	for _, port := range r.Spec.Guest.Ports {
		virtualmachinelog.Info("validate port ", "name", port.Name)
		if len(port.Name) != 0 && port.Name == "qmp" {
			return errors.New("'qmp' is reserved name for .spec.guest.ports[].name")
		}
	}

	return nil
}

// ValidateUpdate implements webhook.Validator so a webhook will be registered for the type
func (r *VirtualMachine) ValidateUpdate(old runtime.Object) error {
	virtualmachinelog.Info("validate update", "name", r.Name)

	// process immutable fields
	before, _ := old.(*VirtualMachine)

<<<<<<< HEAD
	if !reflect.DeepEqual(r.Spec.Guest.CPUs.Min, before.Spec.Guest.CPUs.Min) {
		return errors.New(".spec.guest.cpus.min is immutable")
	}
	if !reflect.DeepEqual(r.Spec.Guest.CPUs.Max, before.Spec.Guest.CPUs.Max) {
		return errors.New(".spec.guest.cpus.max is immutable")
	}
	if !reflect.DeepEqual(r.Spec.Guest.MemorySlots.Min, before.Spec.Guest.MemorySlots.Min) {
		return errors.New(".spec.guest.memorySlots.min is immutable")
	}
	if !reflect.DeepEqual(r.Spec.Guest.MemorySlots.Max, before.Spec.Guest.MemorySlots.Max) {
		return errors.New(".spec.guest.memorySlots.max is immutable")
	}
	if !reflect.DeepEqual(r.Spec.Guest.Ports, before.Spec.Guest.Ports) {
		return errors.New(".spec.guest.ports is immutable")
	}
	if !reflect.DeepEqual(r.Spec.Guest.RootDisk, before.Spec.Guest.RootDisk) {
		return errors.New(".spec.guest.rootDisk is immutable")
	}
	if !reflect.DeepEqual(r.Spec.Guest.Command, before.Spec.Guest.Command) {
		return errors.New(".spec.guest.command is immutable")
	}
	if !reflect.DeepEqual(r.Spec.Guest.Args, before.Spec.Guest.Args) {
		return errors.New(".spec.guest.args is immutable")
	}
	if !reflect.DeepEqual(r.Spec.Guest.Env, before.Spec.Guest.Env) {
		return errors.New(".spec.guest.env is immutable")
	}
	if !reflect.DeepEqual(r.Spec.Disks, before.Spec.Disks) {
		return errors.New(".spec.disks is immutable")
	}
	if !reflect.DeepEqual(r.Spec.PodResources, before.Spec.PodResources) {
		return errors.New(".spec.podResources is immutable")
=======
	immutableFields := []struct {
		fieldName string
		getter    func(*VirtualMachine) any
	}{
		{".spec.guest.cpus.min", func(v *VirtualMachine) any { return v.Spec.Guest.CPUs.Min }},
		{".spec.guest.cpus.max", func(v *VirtualMachine) any { return v.Spec.Guest.CPUs.Max }},
		{".spec.guest.memorySlots.min", func(v *VirtualMachine) any { return v.Spec.Guest.MemorySlots.Min }},
		{".spec.guest.memorySlots.max", func(v *VirtualMachine) any { return v.Spec.Guest.MemorySlots.Max }},
		{".spec.guest.ports", func(v *VirtualMachine) any { return v.Spec.Guest.Ports }},
		{".spec.guest.rootDisk", func(v *VirtualMachine) any { return v.Spec.Guest.RootDisk }},
		{".spec.guest.command", func(v *VirtualMachine) any { return v.Spec.Guest.Command }},
		{".spec.guest.args", func(v *VirtualMachine) any { return v.Spec.Guest.Args }},
		{".spec.guest.env", func(v *VirtualMachine) any { return v.Spec.Guest.Env }},
		{".spec.disk", func(v *VirtualMachine) any { return v.Spec.Disks }},
	}

	for _, info := range immutableFields {
		if !reflect.DeepEqual(info.getter(r), info.getter(before)) {
			return fmt.Errorf("%s is immutable", info.fieldName)
		}
>>>>>>> 5987fe96
	}

	// validate .spec.guest.cpu.use
	if r.Spec.Guest.CPUs.Use != nil {
		if *r.Spec.Guest.CPUs.Use < *r.Spec.Guest.CPUs.Min {
			return fmt.Errorf(".cpus.use (%d) should be greater than or equal to the .cpus.min (%d)",
				*r.Spec.Guest.CPUs.Use,
				*r.Spec.Guest.CPUs.Min)
		}
		if *r.Spec.Guest.CPUs.Use > *r.Spec.Guest.CPUs.Max {
			return fmt.Errorf(".cpus.use (%d) should be less than or equal to the .cpus.max (%d)",
				*r.Spec.Guest.CPUs.Use,
				*r.Spec.Guest.CPUs.Max)
		}
	}

	// validate .spec.guest.memorySlots.use
	if r.Spec.Guest.MemorySlots.Use != nil {
		if *r.Spec.Guest.MemorySlots.Use < *r.Spec.Guest.MemorySlots.Min {
			return fmt.Errorf(".memorySlots.use (%d) should be greater than or equal to the .memorySlots.min (%d)",
				*r.Spec.Guest.MemorySlots.Use,
				*r.Spec.Guest.MemorySlots.Min)
		}
		if *r.Spec.Guest.MemorySlots.Use > *r.Spec.Guest.MemorySlots.Max {
			return fmt.Errorf(".memorySlots.use (%d) should be less than or equal to the .memorySlots.max (%d)",
				*r.Spec.Guest.MemorySlots.Use,
				*r.Spec.Guest.MemorySlots.Max)
		}
	}

	return nil
}

// ValidateDelete implements webhook.Validator so a webhook will be registered for the type
func (r *VirtualMachine) ValidateDelete() error {
	virtualmachinelog.Info("validate delete", "name", r.Name)

	// TODO(user): fill in your validation logic upon object deletion.
	return nil
}<|MERGE_RESOLUTION|>--- conflicted
+++ resolved
@@ -125,40 +125,6 @@
 	// process immutable fields
 	before, _ := old.(*VirtualMachine)
 
-<<<<<<< HEAD
-	if !reflect.DeepEqual(r.Spec.Guest.CPUs.Min, before.Spec.Guest.CPUs.Min) {
-		return errors.New(".spec.guest.cpus.min is immutable")
-	}
-	if !reflect.DeepEqual(r.Spec.Guest.CPUs.Max, before.Spec.Guest.CPUs.Max) {
-		return errors.New(".spec.guest.cpus.max is immutable")
-	}
-	if !reflect.DeepEqual(r.Spec.Guest.MemorySlots.Min, before.Spec.Guest.MemorySlots.Min) {
-		return errors.New(".spec.guest.memorySlots.min is immutable")
-	}
-	if !reflect.DeepEqual(r.Spec.Guest.MemorySlots.Max, before.Spec.Guest.MemorySlots.Max) {
-		return errors.New(".spec.guest.memorySlots.max is immutable")
-	}
-	if !reflect.DeepEqual(r.Spec.Guest.Ports, before.Spec.Guest.Ports) {
-		return errors.New(".spec.guest.ports is immutable")
-	}
-	if !reflect.DeepEqual(r.Spec.Guest.RootDisk, before.Spec.Guest.RootDisk) {
-		return errors.New(".spec.guest.rootDisk is immutable")
-	}
-	if !reflect.DeepEqual(r.Spec.Guest.Command, before.Spec.Guest.Command) {
-		return errors.New(".spec.guest.command is immutable")
-	}
-	if !reflect.DeepEqual(r.Spec.Guest.Args, before.Spec.Guest.Args) {
-		return errors.New(".spec.guest.args is immutable")
-	}
-	if !reflect.DeepEqual(r.Spec.Guest.Env, before.Spec.Guest.Env) {
-		return errors.New(".spec.guest.env is immutable")
-	}
-	if !reflect.DeepEqual(r.Spec.Disks, before.Spec.Disks) {
-		return errors.New(".spec.disks is immutable")
-	}
-	if !reflect.DeepEqual(r.Spec.PodResources, before.Spec.PodResources) {
-		return errors.New(".spec.podResources is immutable")
-=======
 	immutableFields := []struct {
 		fieldName string
 		getter    func(*VirtualMachine) any
@@ -173,13 +139,13 @@
 		{".spec.guest.args", func(v *VirtualMachine) any { return v.Spec.Guest.Args }},
 		{".spec.guest.env", func(v *VirtualMachine) any { return v.Spec.Guest.Env }},
 		{".spec.disk", func(v *VirtualMachine) any { return v.Spec.Disks }},
+		{".spec.podResources", func(v *VirtualMachine) any { return v.Spec.PodResources }},
 	}
 
 	for _, info := range immutableFields {
 		if !reflect.DeepEqual(info.getter(r), info.getter(before)) {
 			return fmt.Errorf("%s is immutable", info.fieldName)
 		}
->>>>>>> 5987fe96
 	}
 
 	// validate .spec.guest.cpu.use
