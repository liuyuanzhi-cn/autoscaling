package main

import (
	"encoding/base64"
	"encoding/json"
	"errors"
	"io/fs"
	"path"

	"bytes"
	"errors"
	"flag"
	"fmt"
	"log"
	"math"
	"net"
	"os"
	"os/exec"
	"os/signal"
	"path/filepath"
	"regexp"
	"strings"
	"sync"
	"syscall"
	"time"

	"github.com/alessio/shellescape"
	"github.com/cilium/cilium/pkg/mac"
	"github.com/digitalocean/go-qemu/qmp"
	"github.com/docker/docker/pkg/ioutils"
	"github.com/docker/libnetwork/types"
	"github.com/kdomanski/iso9660"
	"github.com/vishvananda/netlink"
	"k8s.io/apimachinery/pkg/api/resource"

	vmv1 "github.com/neondatabase/autoscaling/neonvm/apis/neonvm/v1"
)

const (
	QEMU_BIN          = "qemu-system-x86_64"
	QEMU_IMG_BIN      = "qemu-img"
	CGROUP_CREATE_BIN = "cgcreate"
	CGROUP_SET_BIN    = "cgset"
	CGROUP_EXEC_BIN   = "cgexec"
	kernelPath        = "/vm/kernel/vmlinuz"
	kernelCmdline     = "init=/neonvm/bin/init memhp_default_state=online_movable console=ttyS1 loglevel=7 root=/dev/vda rw"

	rootDiskPath    = "/vm/images/rootdisk.qcow2"
	runtimeDiskPath = "/vm/images/runtime.iso"
	mountedDiskPath = "/vm/images"

	defaultNetworkBridgeName = "br-def"
	defaultNetworkTapName    = "tap-def"
	defaultNetworkCIDR       = "10.255.255.252/30"

	overlayNetworkBridgeName = "br-overlay"
	overlayNetworkTapName    = "tap-overlay"
	overlayNetworkCIDR       = "169.254.254.252/30" // from private link-local special IP range (169.254.0.0/16)

	// defaultPath is the default path to the resolv.conf that contains information to resolve DNS. See Path().
	resolveDefaultPath = "/etc/resolv.conf"
	// alternatePath is a path different from defaultPath, that may be used to resolve DNS. See Path().
	resolveAlternatePath = "/run/systemd/resolve/resolv.conf"

	qemuCgroupName    = "vm"
	cgroupPeriod      = 100000
	cgroupSystemdBase = "/sys/fs/cgroup/cpu/"
	cgroupPlainBase   = "/sys/fs/cgroup/"
)

var (
	ipv4NumBlock      = `(25[0-5]|2[0-4][0-9]|[01]?[0-9][0-9]?)`
	ipv4Address       = `(` + ipv4NumBlock + `\.){3}` + ipv4NumBlock
	ipv6Address       = `([0-9A-Fa-f]{0,4}:){2,7}([0-9A-Fa-f]{0,4})(%\w+)?`
	nsRegexp          = regexp.MustCompile(`^\s*nameserver\s*((` + ipv4Address + `)|(` + ipv6Address + `))\s*$`)
	nsIPv4Regexpmatch = regexp.MustCompile(`^\s*nameserver\s*((` + ipv4Address + `))\s*$`)
	nsIPv6Regexpmatch = regexp.MustCompile(`^\s*nameserver\s*((` + ipv6Address + `))\s*$`)
	searchRegexp      = regexp.MustCompile(`^\s*search\s*(([^\s]+\s*)*)$`)

	detectSystemdResolvConfOnce sync.Once
	pathAfterSystemdDetection   = resolveDefaultPath
)

// File contains the resolv.conf content and its hash
type resolveFile struct {
	Content []byte
	Hash    string
}

// Get returns the contents of /etc/resolv.conf and its hash
func getResolvConf() (*resolveFile, error) {
	return getSpecific(resolvePath())
}

// GetSpecific returns the contents of the user specified resolv.conf file and its hash
func getSpecific(path string) (*resolveFile, error) {
	resolv, err := os.ReadFile(path)
	if err != nil {
		return nil, err
	}
	hash, err := ioutils.HashData(bytes.NewReader(resolv))
	if err != nil {
		return nil, err
	}
	return &resolveFile{Content: resolv, Hash: hash}, nil
}

// GetNameservers returns nameservers (if any) listed in /etc/resolv.conf
func getNameservers(resolvConf []byte, kind int) []string {
	nameservers := []string{}
	for _, line := range getLines(resolvConf, []byte("#")) {
		var ns [][]byte
		if kind == types.IP {
			ns = nsRegexp.FindSubmatch(line)
		} else if kind == types.IPv4 {
			ns = nsIPv4Regexpmatch.FindSubmatch(line)
		} else if kind == types.IPv6 {
			ns = nsIPv6Regexpmatch.FindSubmatch(line)
		}
		if len(ns) > 0 {
			nameservers = append(nameservers, string(ns[1]))
		}
	}
	return nameservers
}

// GetSearchDomains returns search domains (if any) listed in /etc/resolv.conf
// If more than one search line is encountered, only the contents of the last
// one is returned.
func getSearchDomains(resolvConf []byte) []string {
	domains := []string{}
	for _, line := range getLines(resolvConf, []byte("#")) {
		match := searchRegexp.FindSubmatch(line)
		if match == nil {
			continue
		}
		domains = strings.Fields(string(match[1]))
	}
	return domains
}

// getLines parses input into lines and strips away comments.
func getLines(input []byte, commentMarker []byte) [][]byte {
	lines := bytes.Split(input, []byte("\n"))
	var output [][]byte
	for _, currentLine := range lines {
		var commentIndex = bytes.Index(currentLine, commentMarker)
		if commentIndex == -1 {
			output = append(output, currentLine)
		} else {
			output = append(output, currentLine[:commentIndex])
		}
	}
	return output
}

func resolvePath() string {
	detectSystemdResolvConfOnce.Do(func() {
		candidateResolvConf, err := os.ReadFile(resolveDefaultPath)
		if err != nil {
			// silencing error as it will resurface at next calls trying to read defaultPath
			return
		}
		ns := getNameservers(candidateResolvConf, types.IP)
		if len(ns) == 1 && ns[0] == "127.0.0.53" {
			pathAfterSystemdDetection = resolveAlternatePath
		}
	})
	return pathAfterSystemdDetection
}

func createISO9660runtime(diskPath string, command []string, args []string, env []vmv1.EnvVar, disks []vmv1.Disk) error {
	writer, err := iso9660.NewWriter()
	if err != nil {
		return err
	}
	defer writer.Cleanup()

	if len(command) != 0 {
		err = writer.AddFile(bytes.NewReader([]byte(shellescape.QuoteCommand(command))), "command.sh")
		if err != nil {
			return err
		}
	}

	if len(args) != 0 {
		err = writer.AddFile(bytes.NewReader([]byte(shellescape.QuoteCommand(args))), "args.sh")
		if err != nil {
			return err
		}
	}

	if len(env) != 0 {
		envstring := []string{}
		for _, e := range env {
			envstring = append(envstring, fmt.Sprintf(`export %s=%s`, e.Name, shellescape.Quote(e.Value)))
		}
		envstring = append(envstring, "")
		err = writer.AddFile(bytes.NewReader([]byte(strings.Join(envstring, "\n"))), "env.sh")
		if err != nil {
			return err
		}
	}

	if len(disks) != 0 {
		mounts := []string{}
		for _, disk := range disks {
			mounts = append(mounts, fmt.Sprintf(`/neonvm/bin/mkdir -p %s`, disk.MountPath))
			switch {
			case disk.EmptyDisk != nil:
				mounts = append(mounts, fmt.Sprintf(`/neonvm/bin/mount $(/neonvm/bin/blkid -L %s) %s`, disk.Name, disk.MountPath))
			case disk.ConfigMap != nil || disk.Secret != nil:
				mounts = append(mounts, fmt.Sprintf(`/neonvm/bin/mount -o ro,mode=0644 $(/neonvm/bin/blkid -L %s) %s`, disk.Name, disk.MountPath))
			case disk.Tmpfs != nil:
				mounts = append(mounts, fmt.Sprintf(`/neonvm/bin/chmod 0777 %s`, disk.MountPath))
				mounts = append(mounts, fmt.Sprintf(`/neonvm/bin/mount -t tmpfs -o size=%d %s %s`, disk.Tmpfs.Size.Value(), disk.Name, disk.MountPath))
			default:
				// do nothing
			}
		}
		mounts = append(mounts, "")
		err = writer.AddFile(bytes.NewReader([]byte(strings.Join(mounts, "\n"))), "mounts.sh")
		if err != nil {
			return err
		}
	}

	outputFile, err := os.OpenFile(diskPath, os.O_WRONLY|os.O_TRUNC|os.O_CREATE, 0644)
	if err != nil {
		return err
	}

	err = writer.WriteTo(outputFile, "vmruntime")
	if err != nil {
		return err
	}

	err = outputFile.Close()
	if err != nil {
		return err
	}

	return nil
}

func calcDirUsage(dirPath string) (int64, error) {
	stat, err := os.Lstat(dirPath)
	if err != nil {
		return 0, err
	}

	size := stat.Size()

	if !stat.IsDir() {
		return size, nil
	}

	dir, err := os.Open(dirPath)
	if err != nil {
		return size, err
	}
	defer dir.Close()

	files, err := dir.Readdir(-1)
	if err != nil {
		return size, err
	}

	for _, file := range files {
		if file.Name() == "." || file.Name() == ".." {
			continue
		}
		s, err := calcDirUsage(dirPath + "/" + file.Name())
		if err != nil {
			return size, err
		}
		size += s
	}
	return size, nil
}

func createQCOW2(diskName string, diskPath string, diskSize *resource.Quantity, contentPath *string) error {
	ext4blocksMin := int64(64)
	ext4blockSize := int64(4096)
	ext4blockCount := int64(0)

	if diskSize != nil {
		ext4blockCount = diskSize.Value() / ext4blockSize
	} else if contentPath != nil {
		dirSize, err := calcDirUsage(*contentPath)
		if err != nil {
			return err
		}
		ext4blockCount = int64(math.Ceil(float64(ext4blocksMin) + float64((dirSize / ext4blockSize))))
	} else {
		return errors.New("diskSize or contentPath should be specified")
	}

	if contentPath == nil {
		if err := execFg("mkfs.ext4", "-q", "-L", diskName, "-b", fmt.Sprintf("%d", ext4blockSize), "ext4.raw", fmt.Sprintf("%d", ext4blockCount)); err != nil {
			return err
		}
	} else {
		if err := execFg("mkfs.ext4", "-q", "-L", diskName, "-d", *contentPath, "-b", fmt.Sprintf("%d", ext4blockSize), "ext4.raw", fmt.Sprintf("%d", ext4blockCount)); err != nil {
			return err
		}
	}

	if err := execFg(QEMU_IMG_BIN, "convert", "-q", "-f", "raw", "-O", "qcow2", "-o", "cluster_size=2M,lazy_refcounts=on", "ext4.raw", diskPath); err != nil {
		return err
	}

	if err := execFg("rm", "-f", "ext4.raw"); err != nil {
		return err
	}

	return nil
}

func createISO9660FromPath(diskName string, diskPath string, contentPath string) error {
	writer, err := iso9660.NewWriter()
	if err != nil {
		return err
	}
	defer writer.Cleanup()

	dir, err := os.Open(contentPath)
	if err != nil {
		return err
	}
	dirEntrys, err := dir.ReadDir(0)
	if err != nil {
		return err
	}

	for _, file := range dirEntrys {
		fileName := fmt.Sprintf("%s/%s", contentPath, file.Name())
		outputPath := file.Name()

		if file.IsDir() {
			continue
		}
		// try to resolve symlink and check resolved file IsDir
		resolved, err := filepath.EvalSymlinks(fileName)
		if err != nil {
			return err
		}
		resolvedOpen, err := os.Open(resolved)
		if err != nil {
			return err
		}
		resolvedStat, err := resolvedOpen.Stat()
		if err != nil {
			return err
		}
		if resolvedStat.IsDir() {
			continue
		}

		log.Printf("adding file: %s\n", outputPath)
		fileToAdd, err := os.Open(fileName)
		if err != nil {
			return err
		}
		defer fileToAdd.Close()

		err = writer.AddFile(fileToAdd, outputPath)
		if err != nil {
			return err
		}
	}

	outputFile, err := os.OpenFile(diskPath, os.O_WRONLY|os.O_TRUNC|os.O_CREATE, 0644)
	if err != nil {
		return err
	}

	err = writer.WriteTo(outputFile, diskName)
	if err != nil {
		return err
	}

	err = outputFile.Close()
	if err != nil {
		return err
	}

	return nil
}

func checkKVM() bool {
	info, err := os.Stat("/dev/kvm")
	if err != nil {
		return false
	}
	mode := info.Mode()

	return mode&os.ModeCharDevice == os.ModeCharDevice
}

func main() {
	var vmSpecDump string
	var vmStatusDump string
	flag.StringVar(&vmSpecDump, "vmspec", vmSpecDump, "Base64 encoded VirtualMachine json specification")
	flag.StringVar(&vmStatusDump, "vmstatus", vmStatusDump, "Base64 encoded VirtualMachine json status")
	flag.Parse()

	vmSpecJson, err := base64.StdEncoding.DecodeString(vmSpecDump)
	if err != nil {
		log.Fatalf("Failed to decode VirtualMachine Spec dump: %s", err)
	}
	vmStatusJson, err := base64.StdEncoding.DecodeString(vmStatusDump)
	if err != nil {
		log.Fatalf("Failed to decode VirtualMachine Status dump: %s", err)
	}

	vmSpec := &vmv1.VirtualMachineSpec{}
	if err := json.Unmarshal(vmSpecJson, vmSpec); err != nil {
		log.Fatalf("Failed to unmarshal VM Spec: %s", err)
	}
	vmStatus := &vmv1.VirtualMachineStatus{}
	if err := json.Unmarshal(vmStatusJson, vmStatus); err != nil {
		log.Fatalf("Failed to unmarshal VM Status: %s", err)
	}

	qemuCPUs := processCPUs(vmSpec.Guest.CPUs)

	cpus := []string{}
	cpus = append(cpus, fmt.Sprintf("cpus=%d", qemuCPUs.min))
	if qemuCPUs.max != nil {
		cpus = append(cpus, fmt.Sprintf("maxcpus=%d,sockets=1,cores=%d,threads=1", *qemuCPUs.max, *qemuCPUs.max))
	}

	memory := []string{}
	memory = append(memory, fmt.Sprintf("size=%db", vmSpec.Guest.MemorySlotSize.Value()*int64(*vmSpec.Guest.MemorySlots.Min)))
	if vmSpec.Guest.MemorySlots.Max != nil {
		memory = append(memory, fmt.Sprintf("slots=%d", *vmSpec.Guest.MemorySlots.Max-*vmSpec.Guest.MemorySlots.Min))
		memory = append(memory, fmt.Sprintf("maxmem=%db", vmSpec.Guest.MemorySlotSize.Value()*int64(*vmSpec.Guest.MemorySlots.Max)))
	}

	// create iso9660 disk with runtime options (command, args, envs, mounts)
	if err = createISO9660runtime(runtimeDiskPath, vmSpec.Guest.Command, vmSpec.Guest.Args, vmSpec.Guest.Env, vmSpec.Disks); err != nil {
		log.Fatalln(err)
	}

	// resize rootDisk image of size specified and new size more than current
	type QemuImgOutputPartial struct {
		VirtualSize int64 `json:"virtual-size"`
	}
	// get current disk size by qemu-img info command
	qemuImgOut, err := exec.Command(QEMU_IMG_BIN, "info", "--output=json", rootDiskPath).Output()
	if err != nil {
		log.Fatalln(err)
	}
	imageSize := QemuImgOutputPartial{}
	json.Unmarshal(qemuImgOut, &imageSize)
	imageSizeQuantity := resource.NewQuantity(imageSize.VirtualSize, resource.BinarySI)

	// going to resize
	if !vmSpec.Guest.RootDisk.Size.IsZero() {
		if vmSpec.Guest.RootDisk.Size.Cmp(*imageSizeQuantity) == 1 {
			log.Printf("resizing rootDisk from %s to %s\n", imageSizeQuantity.String(), vmSpec.Guest.RootDisk.Size.String())
			if err := execFg(QEMU_IMG_BIN, "resize", rootDiskPath, fmt.Sprintf("%d", vmSpec.Guest.RootDisk.Size.Value())); err != nil {
				log.Fatal(err)
			}
		} else {
			log.Printf("rootDisk.size (%s) should be more than size in image (%s)\n", vmSpec.Guest.RootDisk.Size.String(), imageSizeQuantity.String())
		}
	}

	// prepare qemu command line
	qemuCmd := []string{
		"-machine", "q35",
		"-nographic",
		"-no-reboot",
		"-nodefaults",
		"-only-migratable",
		"-audiodev", "none,id=noaudio",
		"-serial", "pty",
		"-serial", "stdio",
		"-msg", "timestamp=on",
		"-qmp", fmt.Sprintf("tcp:0.0.0.0:%d,server,wait=off", vmSpec.QMP),
	}

	// kernel details
	qemuCmd = append(qemuCmd, "-kernel", kernelPath)
	qemuCmd = append(qemuCmd, "-append", kernelCmdline)

	// disk details
	qemuCmd = append(qemuCmd, "-drive", fmt.Sprintf("id=rootdisk,file=%s,if=virtio,media=disk,index=0,cache=none", rootDiskPath))
	qemuCmd = append(qemuCmd, "-drive", fmt.Sprintf("id=runtime,file=%s,if=virtio,media=cdrom,readonly=on,cache=none", runtimeDiskPath))
	for _, disk := range vmSpec.Disks {
		switch {
		case disk.EmptyDisk != nil:
			log.Printf("creating QCOW2 image '%s' with empty ext4 filesystem", disk.Name)
			dPath := fmt.Sprintf("%s/%s.qcow2", mountedDiskPath, disk.Name)
			if err := createQCOW2(disk.Name, dPath, &disk.EmptyDisk.Size, nil); err != nil {
				log.Fatalln(err)
			}
			qemuCmd = append(qemuCmd, "-drive", fmt.Sprintf("id=%s,file=%s,if=virtio,media=disk,cache=none", disk.Name, dPath))
		case disk.ConfigMap != nil || disk.Secret != nil:
			dPath := fmt.Sprintf("%s/%s.qcow2", mountedDiskPath, disk.Name)
			mnt := fmt.Sprintf("/vm/mounts%s", disk.MountPath)
			log.Printf("creating iso9660 image '%s' for '%s' from path '%s'", dPath, disk.Name, mnt)
			if err := createISO9660FromPath(disk.Name, dPath, mnt); err != nil {
				log.Fatalln(err)
			}
			qemuCmd = append(qemuCmd, "-drive", fmt.Sprintf("id=%s,file=%s,if=virtio,media=cdrom,cache=none", disk.Name, dPath))
		default:
			// do nothing
		}
	}

	// cpu details
	if checkKVM() {
		log.Printf("using KVM acceleration\n")
		qemuCmd = append(qemuCmd, "-enable-kvm")
	}
	qemuCmd = append(qemuCmd, "-cpu", "max")
	qemuCmd = append(qemuCmd, "-smp", strings.Join(cpus, ","))

	// memory details
	qemuCmd = append(qemuCmd, "-m", strings.Join(memory, ","))

	// default (pod) net details
	macDefault, err := defaultNetwork(defaultNetworkCIDR, vmSpec.Guest.Ports)
	if err != nil {
		log.Fatalf("can not setup default network: %s", err)
	}
	qemuCmd = append(qemuCmd, "-netdev", fmt.Sprintf("tap,id=default,ifname=%s,script=no,downscript=no,vhost=on", defaultNetworkTapName))
	qemuCmd = append(qemuCmd, "-device", fmt.Sprintf("virtio-net-pci,netdev=default,mac=%s", macDefault.String()))

	// overlay (multus) net details
	if len(vmStatus.ExtraNetIP) != 0 {
		macOverlay, err := overlayNetwork(vmSpec.ExtraNetwork.Interface, vmStatus.ExtraNetIP, vmStatus.ExtraNetMask)
		if err != nil {
			log.Fatalf("can not setup overlay network: %s", err)
		}
		qemuCmd = append(qemuCmd, "-netdev", fmt.Sprintf("tap,id=overlay,ifname=%s,script=no,downscript=no,vhost=on", overlayNetworkTapName))
		qemuCmd = append(qemuCmd, "-device", fmt.Sprintf("virtio-net-pci,netdev=overlay,mac=%s", macOverlay.String()))
	}

	// should runner receive migration ?
	if os.Getenv("RECEIVE_MIGRATION") == "true" {
		qemuCmd = append(qemuCmd, "-incoming", fmt.Sprintf("tcp:0:%d", vmv1.MigrationPort))
	}

<<<<<<< HEAD
	isSystemd, err := isSystemdCgroup()
	if err != nil {
		log.Fatal(err)
	}

	var cgroupPath string
	cgroupName := fmt.Sprintf("%s-vm-runner", vmStatus.PodName)
	if isSystemd {
		cgroupPath = path.Join(cgroupSystemdBase, cgroupName)
	} else {
		cgroupPath = path.Join(cgroupPlainBase, cgroupName)
	}

	// TODO(nikitakalyanov): cleanup cgroup in cleanup hook (it is visible from the host)
	if err := createCgroup(cgroupPath); err != nil {
		log.Fatal(err)
	}

	if err := setCgroupLimit(qemuCPUs.minFraction, cgroupPath); err != nil {
=======
	go terminateQemuOnSigterm(vmSpec.QMP)
	if err := execFg(QEMU_BIN, qemuCmd...); err != nil {
>>>>>>> 8b6ead98
		log.Fatal(err)
	}

	qemuString := shellescape.QuoteCommand(append([]string{QEMU_BIN}, qemuCmd...))
	cgropedQemu := fmt.Sprintf("echo $$ >> %s && %s", path.Join(cgroupPath, "cgroup.procs"), qemuString)
	// start a new shell, cgroup it and then start qemu. Qemu will get cgroup from the parent sh while runner is not cgrouped
	if err := execFg("sh", "-c", cgropedQemu); err != nil {
		log.Fatal(err)
	}
}

// isSystemCgroup checks if we have systemd-managed-like cgroup layout
func isSystemdCgroup() (bool, error) {
	_, err := os.Stat("/sys/fs/cgroup/systemd")
	if errors.Is(err, fs.ErrNotExist) {
		return false, nil
	} else if err != nil {
		return false, err
	}

	return true, nil
}

func setCgroupLimit(fraction float64, cgroupPath string) error {
	isV2, err := isCgroupv2(cgroupPath)
	if err != nil {
		return err
	}
	if isV2 {
		data := fmt.Sprintf("%d %d", int(fraction*float64(cgroupPeriod)), cgroupPeriod)
		err := os.WriteFile(path.Join(cgroupPath, "cpu.max"), []byte(data), 0644)
		if err != nil {
			return err
		}
		return nil
	}

	err = os.WriteFile(path.Join(cgroupPath, "cpu.cfs_period_us"), []byte(fmt.Sprintf("%d", cgroupPeriod)), 0644)
	if err != nil {
		return err
	}
	return os.WriteFile(path.Join(cgroupPath, "cpu.cfs_quota_us"), []byte(fmt.Sprintf("%d", int(fraction*float64(cgroupPeriod)))), 0644)
}

func createCgroup(cgroupPath string) error {
	err := os.Mkdir(cgroupPath, os.ModeDir)
	if os.IsExist(err) {
		// unlikely but possible
		return nil
	} else if err != nil {
		return fmt.Errorf("failed to create cgroup for qemu %w", err)
	}
	return nil
}

// determines if cgroup v2 API is supported
func isCgroupv2(cgroupPath string) (bool, error) {
	_, err := os.Stat(path.Join(cgroupPath, "cpu.max"))
	if errors.Is(err, fs.ErrNotExist) {
		return false, nil
	} else if err != nil {
		return false, fmt.Errorf("failed to check cgroup v2: %w", err)
	}

	return true, nil
}

type QemuCPUs struct {
	max         *int
	min         int
	minFraction float64
}

func processCPUs(cpus vmv1.CPUs) QemuCPUs {
	min := int(cpus.Min.Value())
	fraction := cpus.Min.AsApproximateFloat64() - float64(min)
	if fraction == 0 {
		fraction = 1
	}

	var max *int
	if cpus.Max != nil {
		val := int(cpus.Max.Value())
		max = &val
	}
	return QemuCPUs{
		max:         max,
		min:         min,
		minFraction: fraction,
	}
}

func terminateQemuOnSigterm(qmpPort int32) {
	log.Println("watching OS signals")
	c := make(chan os.Signal, 1) // we need to reserve to buffer size 1, so the notifier are not blocked
	signal.Notify(c, os.Interrupt, syscall.SIGTERM)
	<-c
	log.Println("got signal, sending powerdown command to QEMU")

	for {
		mon, err := qmp.NewSocketMonitor("tcp", fmt.Sprintf("127.0.0.1:%d", qmpPort), 2*time.Second)
		if err != nil {
			log.Println(err)
			time.Sleep(time.Second)
			continue
		}

		if err := mon.Connect(); err != nil {
			log.Println(err)
			time.Sleep(time.Second)
			continue
		}
		defer mon.Disconnect()

		qmpcmd := []byte(`{"execute": "system_powerdown"}`)
		_, err = mon.Run(qmpcmd)
		if err != nil {
			log.Println(err)
			time.Sleep(time.Second)
			continue
		}

		log.Println("system_powerdown command sent to QEMU")
		break
	}

	return
}

func calcIPs(cidr string) (net.IP, net.IP, net.IPMask, error) {
	_, ipv4Net, err := net.ParseCIDR(cidr)
	if err != nil {
		return nil, nil, nil, err
	}

	ip0 := ipv4Net.IP.To4()
	mask := ipv4Net.Mask

	ip1 := append(net.IP{}, ip0...)
	ip1[3]++
	ip2 := append(net.IP{}, ip1...)
	ip2[3]++

	return ip1, ip2, mask, nil
}

//lint:ignore U1000 the function is not in use right now, but it's good to have for the future
func execBg(name string, arg ...string) error {
	cmd := exec.Command(name, arg...)
	cmd.Stdout = os.Stdout
	cmd.Stderr = os.Stderr
	if err := cmd.Start(); err != nil {
		return err
	}
	return nil
}

func execFg(name string, arg ...string) error {
	cmd := exec.Command(name, arg...)
	cmd.Stdout = os.Stdout
	cmd.Stderr = os.Stderr
	if err := cmd.Run(); err != nil {
		return err
	}
	return nil
}

func defaultNetwork(cidr string, ports []vmv1.Port) (mac.MAC, error) {
	// gerenare random MAC for default Guest interface
	mac, err := mac.GenerateRandMAC()
	if err != nil {
		return nil, err
	}

	// create an configure linux bridge
	bridge := &netlink.Bridge{
		LinkAttrs: netlink.LinkAttrs{
			Name: defaultNetworkBridgeName,
		},
	}
	if err := netlink.LinkAdd(bridge); err != nil {
		return nil, err
	}
	ipPod, ipVm, mask, err := calcIPs(cidr)
	if err != nil {
		return nil, err
	}
	bridgeAddr := &netlink.Addr{
		IPNet: &net.IPNet{
			IP:   ipPod,
			Mask: mask,
		},
	}
	if err := netlink.AddrAdd(bridge, bridgeAddr); err != nil {
		return nil, err
	}
	if err := netlink.LinkSetUp(bridge); err != nil {
		return nil, err
	}

	// create an configure TAP interface
	tap := &netlink.Tuntap{
		LinkAttrs: netlink.LinkAttrs{
			Name: defaultNetworkTapName,
		},
		Mode:  netlink.TUNTAP_MODE_TAP,
		Flags: netlink.TUNTAP_DEFAULTS,
	}
	if err := netlink.LinkAdd(tap); err != nil {
		return nil, err
	}
	if err := netlink.LinkSetMaster(tap, bridge); err != nil {
		return nil, err
	}
	if err := netlink.LinkSetUp(tap); err != nil {
		return nil, err
	}

	// enable routing
	if err := execFg("sysctl", "-w", "net.ipv4.ip_forward=1"); err != nil {
		return nil, err
	}

	// setup masquerading outgoing (from VM) traffic
	if err := execFg("iptables", "-t", "nat", "-A", "POSTROUTING", "-o", "eth0", "-j", "MASQUERADE"); err != nil {
		return nil, err
	}

	// pass incoming traffic to .Guest.Spec.Ports into VM
	for _, port := range ports {
		iptablesArgs := []string{
			"-t", "nat", "-A", "PREROUTING",
			"-i", "eth0", "-p", fmt.Sprint(port.Protocol), "--dport", fmt.Sprint(port.Port),
			"-j", "DNAT", "--to", fmt.Sprintf("%s:%d", ipVm.String(), port.Port),
		}
		if err := execFg("iptables", iptablesArgs...); err != nil {
			return nil, err
		}
	}

	// get dns details from /etc/resolv.conf
	resolvConf, err := getResolvConf()
	if err != nil {
		return nil, err
	}
	dns := getNameservers(resolvConf.Content, types.IP)[0]
	dnsSearch := strings.Join(getSearchDomains(resolvConf.Content), ",")

	// prepare dnsmask command line (instead of config file)
	dnsMaskCmd := []string{
		"--port=0",
		"--bind-interfaces",
		"--dhcp-authoritative",
		fmt.Sprintf("--interface=%s", defaultNetworkBridgeName),
		fmt.Sprintf("--dhcp-range=%s,static,%d.%d.%d.%d", ipVm.String(), mask[0], mask[1], mask[2], mask[3]),
		fmt.Sprintf("--dhcp-host=%s,%s,infinite", mac.String(), ipVm.String()),
		fmt.Sprintf("--dhcp-option=option:router,%s", ipPod.String()),
		fmt.Sprintf("--dhcp-option=option:dns-server,%s", dns),
		fmt.Sprintf("--dhcp-option=option:domain-search,%s", dnsSearch),
		fmt.Sprintf("--shared-network=%s,%s", defaultNetworkBridgeName, ipVm.String()),
	}

	// run dnsmasq for default Guest interface
	if err := execFg("dnsmasq", dnsMaskCmd...); err != nil {
		return nil, err
	}

	return mac, nil
}

func overlayNetwork(iface, ip, mask string) (mac.MAC, error) {
	// gerenare random MAC for overlay Guest interface
	mac, err := mac.GenerateRandMAC()
	if err != nil {
		return nil, err
	}

	// create an configure linux bridge
	bridge := &netlink.Bridge{
		LinkAttrs: netlink.LinkAttrs{
			Name: overlayNetworkBridgeName,
			Protinfo: &netlink.Protinfo{
				Learning: false,
			},
		},
	}
	if err := netlink.LinkAdd(bridge); err != nil {
		return nil, err
	}
	ipBrige, _, maskBridge, err := calcIPs(overlayNetworkCIDR)
	if err != nil {
		return nil, err
	}
	bridgeAddr := &netlink.Addr{
		IPNet: &net.IPNet{
			IP:   ipBrige,
			Mask: maskBridge,
		},
	}
	if err := netlink.AddrAdd(bridge, bridgeAddr); err != nil {
		return nil, err
	}
	if err := netlink.LinkSetUp(bridge); err != nil {
		return nil, err
	}

	// create an configure TAP interface
	tap := &netlink.Tuntap{
		LinkAttrs: netlink.LinkAttrs{
			Name: overlayNetworkTapName,
		},
		Mode:  netlink.TUNTAP_MODE_TAP,
		Flags: netlink.TUNTAP_DEFAULTS,
	}
	if err := netlink.LinkAdd(tap); err != nil {
		return nil, err
	}
	if err := netlink.LinkSetMaster(tap, bridge); err != nil {
		return nil, err
	}
	if err := netlink.LinkSetUp(tap); err != nil {
		return nil, err
	}

	// add overlay interface to bridge as well
	overlayLink, err := netlink.LinkByName(iface)
	if err != nil {
		return nil, err
	}
	if err := netlink.LinkSetMaster(overlayLink, bridge); err != nil {
		return nil, err
	}

	// prepare dnsmask command line (instead of config file)
	dnsMaskCmd := []string{
		"--port=0",
		"--bind-interfaces",
		"--dhcp-authoritative",
		fmt.Sprintf("--interface=%s", overlayNetworkBridgeName),
		fmt.Sprintf("--dhcp-range=%s,static,%s", ip, mask),
		fmt.Sprintf("--dhcp-host=%s,%s,infinite", mac.String(), ip),
		fmt.Sprintf("--shared-network=%s,%s", overlayNetworkBridgeName, ip),
	}
	// run dnsmasq for default Guest interface
	if err := execFg("dnsmasq", dnsMaskCmd...); err != nil {
		return nil, err
	}

	return mac, nil
}<|MERGE_RESOLUTION|>--- conflicted
+++ resolved
@@ -8,7 +8,6 @@
 	"path"
 
 	"bytes"
-	"errors"
 	"flag"
 	"fmt"
 	"log"
@@ -545,7 +544,6 @@
 		qemuCmd = append(qemuCmd, "-incoming", fmt.Sprintf("tcp:0:%d", vmv1.MigrationPort))
 	}
 
-<<<<<<< HEAD
 	isSystemd, err := isSystemdCgroup()
 	if err != nil {
 		log.Fatal(err)
@@ -565,12 +563,10 @@
 	}
 
 	if err := setCgroupLimit(qemuCPUs.minFraction, cgroupPath); err != nil {
-=======
+		log.Fatal(err)
+	}
+
 	go terminateQemuOnSigterm(vmSpec.QMP)
-	if err := execFg(QEMU_BIN, qemuCmd...); err != nil {
->>>>>>> 8b6ead98
-		log.Fatal(err)
-	}
 
 	qemuString := shellescape.QuoteCommand(append([]string{QEMU_BIN}, qemuCmd...))
 	cgropedQemu := fmt.Sprintf("echo $$ >> %s && %s", path.Join(cgroupPath, "cgroup.procs"), qemuString)
